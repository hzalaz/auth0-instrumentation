{
  "env": {
    "es6": true,
    "node": true,
    "mocha": true
  },
  "parserOptions": {
    "ecmaVersion": 2017
  },
  "extends": "eslint:recommended",
  "rules": {
    "indent": [
      "error",
      2
    ],
    "linebreak-style": [
      "error",
      "unix"
    ],
    "quotes": [
      "error",
      "single"
    ],
    "semi": [
      "error",
      "always"
    ],
    "no-console": [
<<<<<<< HEAD
      "error",
      {
        "allow": [
          "debug",
          "info",
          "warn",
          "error"
        ]
      }
=======
     "error",
     { "allow": ["debug", "info", "warn", "error"] }
    ],
    "no-unused-vars": [
      "error",
      { "argsIgnorePattern": "^_" }
>>>>>>> 8557c7df
    ]
  }
}<|MERGE_RESOLUTION|>--- conflicted
+++ resolved
@@ -26,7 +26,6 @@
       "always"
     ],
     "no-console": [
-<<<<<<< HEAD
       "error",
       {
         "allow": [
@@ -36,14 +35,12 @@
           "error"
         ]
       }
-=======
-     "error",
-     { "allow": ["debug", "info", "warn", "error"] }
     ],
     "no-unused-vars": [
       "error",
-      { "argsIgnorePattern": "^_" }
->>>>>>> 8557c7df
+      {
+        "argsIgnorePattern": "^_"
+      }
     ]
   }
 }
const assert = require('assert');
const opentracing = require('opentracing');
const express = require('express');
const request = require('supertest');
const sinon = require('sinon');

describe('tracer stub', function() {
  var $mock;
  var $tracer;
  beforeEach(function() {
    $mock = new opentracing.MockTracer();
    $tracer = require('../lib/tracer')({}, {}, {}, $mock);
  });

  describe('when wrapped', function() {
    it('should contain standard format definitions', function() {
      assert.equal($tracer.FORMAT_HTTP_HEADERS, opentracing.FORMAT_HTTP_HEADERS);
      assert.equal($tracer.FORMAT_TEXT_MAP, opentracing.FORMAT_TEXT_MAP);
    });

    it('should contain standard tags', function() {
      assert.equal($tracer.Tags.ERROR, opentracing.Tags.ERROR);
      assert.equal($tracer.Tags.HTTP_METHOD, opentracing.Tags.HTTP_METHOD);
    });

    it('should define auth0 specific tags', function() {
      assert.hasOwnProperty($tracer.Tags, 'AUTH0_TENANT');
      assert.hasOwnProperty($tracer.Tags, 'AUTH0_ENVIRONMENT');
      assert.hasOwnProperty($tracer.Tags, 'AUTH0_REGION');
      assert.hasOwnProperty($tracer.Tags, 'AUTH0_CHANNEL');
    });
  });

  describe('wrapped spans', function() {
    it('should be able to be started and finished', function() {
      $tracer.startSpan('foo').finish();
      const report = $mock.report();
      assert.equal(1, report.spans.length);
    });

    it('should support tags', function() {
      const span = $tracer.startSpan('foo');
      span.setTag('test_tag', 'test_val');
      span.finish();
      assert.ok($mock.report().firstSpanWithTagValue('test_tag', 'test_val'));
    });

    it('should return the wrapped tracer for tracer()', function() {
      assert.hasOwnProperty(
        $tracer.startSpan('foo').tracer(), 'AUTH0_TENANT');
    });
  });

  describe('captured functions', function() {
    it('should automatically create spans', function() {
      const parentSpan = $tracer.startSpan('parent');
      $tracer.captureFunc('child_operation', function(span) {
        span.setTag('in_child', true);
      }, parentSpan);
      parentSpan.finish();
      const report = $mock.report();
      assert.equal(2, report.spans.length);
      assert.ok(report.firstSpanWithTagValue('in_child', true));
    });

    it('should support nesting', function() {
      const rootSpan = $tracer.startSpan('parent');
      $tracer.captureFunc('child1', function(child1) {
        $tracer.captureFunc('child2', function(child2) {
          child2.setTag('in_child_two', true);
        }, child1);
      }, rootSpan);
      rootSpan.finish();
      const report = $mock.report();
      assert.equal(3, report.spans.length);
      assert.ok(report.firstSpanWithTagValue('in_child_two', true));
    });

    it('should tag failed spans with errors', function() {
      const parentSpan = $tracer.startSpan('parent');
      const err = new Error('expected');
      assert.throws(function() {
        $tracer.captureFunc('child_operation', function() {
          throw err;
        });
      }, 'expected');
      parentSpan.finish();
      const report = $mock.report();
      assert.equal(2, report.spans.length);
      const child = report.firstSpanWithTagValue($tracer.Tags.ERROR, true);
      assert.ok(child);
      assert.equal('child_operation', child.operationName());
    });
  });
});

<<<<<<< HEAD
describe('tracer express middleware', function() {
  describe('middleware with stubs', function() {
    var $mock;
    var $tracer;
    var app;
    beforeEach(function() {
      $mock = new opentracing.MockTracer();
      // the mock tracer doesn't native support extract/inject.
      $mock.inject = function(span, format, carrier) {
        carrier['x-span-id'] = span.uuid();
      };
      $mock.extract = sinon.fake();
      $tracer = require('../lib/tracer')({}, {}, {}, $mock);
      app = express();
      app.use($tracer.middleware.express);
      app.get('/success', function(req, res) {
        res.status(200);
      });
      app.get('/error', function(req, res) {
        res.status(500);
      });
    });

    it('should create new child spans', function(done) {
      request(app)
        .get('/success')
        .expect(200)
        .expect(function() {
          const report = $mock.report();
          assert.equal(1, report.spans.length);
          const child = report.firstSpanWithTagValue($tracer.Tags.HTTP_STATUS, 200);
          assert.ok(child);
          assert.equal('/success', child.operationName());
          assert.equal('get', child.tags()[$tracer.Tags.HTTP_METHOD]);
          assert.equal($tracer.Tags.SPAN_KIND_RPC_SERVER, child.tags()[$tracer.Tags.SPAN_KIND]);
        });
      done();
    });

    it('should set error tags on failure', function(done) {
      request(app)
        .get('/failure')
        .expect(500)
        .expect(function() {
          const report = $mock.report();
          assert.equal(1, report.spans.length);
          const child = report.firstSpanWithTagValue($tracer.Tags.HTTP_STATUS, 500);
          assert.ok(child);
          assert.equal('/failure', child.operationName());
          assert.equal('get', child.tags()[$tracer.Tags.HTTP_METHOD]);
          assert.equal($tracer.Tags.SPAN_KIND_RPC_SERVER, child.tags()[$tracer.Tags.SPAN_KIND]);
          assert.ok(child.tags()[$tracer.Tags.ERROR]);
        });
      done();
    });

    it('should include span headers in the response', function(done) {
      request(app)
        .get('/success')
        .expect(200)
        .expect(function(res) {
          const resport = $mock.report();
          assert.equal(1, report.spans.length);
          const child = report.firstSpanWithTagValue($tracer.Tags.HTTP_STATUS, 200);
          assert.ok(child);
          assert.equal(child.uuid(), res.get('x-span-id'));
        });
      done();
    });
  });

=======

describe('tracer using jaeger-client', function() {
  var $tracer;
  beforeEach(function() {
    $tracer = require('../lib/tracer')({}, {
      name: 'auth0-service'
    }, {
      TRACE_AGENT_CLIENT: 'jaeger',
      TRACE_AGENT_HOST: 'jaeger.auth0.net',
      TRACE_AGENT_PORT: 6831
    });
  });

  describe('when wrapped', function() {
    it('should use the right service name', function() {
      assert.equal($tracer._tracer._process.serviceName, 'auth0-service');
    });

    it('should use a jaeger-client tracer', function() {
      assert.equal($tracer._tracer._process.tags.filter((t) => t.key === 'jaeger.version').length, 1);
    });

    it('should send spans to the right location', function() {
      assert.equal($tracer._tracer._reporter._sender._host, 'jaeger.auth0.net');
      assert.equal($tracer._tracer._reporter._sender._port, 6831);
    });

    it('should contain standard format definitions', function() {
      assert.equal($tracer.FORMAT_HTTP_HEADERS, opentracing.FORMAT_HTTP_HEADERS);
      assert.equal($tracer.FORMAT_TEXT_MAP, opentracing.FORMAT_TEXT_MAP);
    });

    it('should contain standard tags', function() {
      assert.equal($tracer.Tags.ERROR, opentracing.Tags.ERROR);
      assert.equal($tracer.Tags.HTTP_METHOD, opentracing.Tags.HTTP_METHOD);
    });

    it('should define auth0 specific tags', function() {
      assert.hasOwnProperty($tracer.Tags, 'AUTH0_TENANT');
      assert.hasOwnProperty($tracer.Tags, 'AUTH0_ENVIRONMENT');
      assert.hasOwnProperty($tracer.Tags, 'AUTH0_REGION');
      assert.hasOwnProperty($tracer.Tags, 'AUTH0_CHANNEL');
    });
  });
>>>>>>> 1eeb1d50
});<|MERGE_RESOLUTION|>--- conflicted
+++ resolved
@@ -94,7 +94,6 @@
   });
 });
 
-<<<<<<< HEAD
 describe('tracer express middleware', function() {
   describe('middleware with stubs', function() {
     var $mock;
@@ -165,8 +164,7 @@
       done();
     });
   });
-
-=======
+});
 
 describe('tracer using jaeger-client', function() {
   var $tracer;
@@ -211,5 +209,4 @@
       assert.hasOwnProperty($tracer.Tags, 'AUTH0_CHANNEL');
     });
   });
->>>>>>> 1eeb1d50
 });
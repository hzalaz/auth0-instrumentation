const assert = require('assert');
const sinon = require('sinon');
const $require = require('proxyquire').noPreserveCache();
const Profiler = require('../lib/profiler');

<<<<<<< HEAD
describe.skip('Profiler', function() {
  var profiler, agent;
=======
describe('Profiler', function() {
  let profiler, agent;
>>>>>>> 42218843
  beforeEach(function() {
    agent = {
      metrics: {
        histogram: sinon.spy()
      },
      logger: {
        info: sinon.spy()
      }
    };
    profiler = new Profiler(agent, { name: 'test' }, { HUNT_MEMORY_LEAKS: true });
    // avoid having to create workers
    sinon.replace(process, 'send', sinon.fake());
  });

  afterEach(function() {
    sinon.restore();
  });

  describe('#createThrottledSnapshot', function() {
    it('should create a snapshot and report', function(done) {
      // this test can be flaky, due to slowness in writing or snapshotting.
      this.retries(3);
      sinon.replace(profiler, 'report', sinon.spy());
      this.timeout(5000);
      profiler.createThrottledSnapshot('testing');
      setTimeout(() => {
        try {
          assert(profiler.report.calledOnceWith(sinon.match.defined, sinon.match('testing')));
          done();
        } catch (err) {
          done(err);
        }
      }, 1000);
    });
  });

  describe('#createProfile', function() {
    it('should create a profile', function(done) {
      this.timeout(5000);
      profiler.createProfile(1000, function(err, path) {
        try {
          assert.ifError(err);
          assert(path);
          done();
        } catch (err) {
          done(err);
        }
      });
    });
  });

  describe('#setupGCReporter', () => {
    const EventEmitter = require('events');
    let stats;
    function getProfiler(env) {
      stats = new EventEmitter();
      const Profiler = $require('../lib/profiler', {
        'gc-stats': () => stats
      });

      return new Profiler(agent, { name: 'test' }, env);
    }

    describe('when there is a new GC stat', () => {
      let clock;
      beforeEach(() => {
        clock = sinon.useFakeTimers(new Date(), 'setTimeout');
      });

      afterEach(() => {
        clock.restore();
      });

      it ('does not takes snapshot', () => {
        const profiler = getProfiler({ PROFILE_GC: true });
        const createSnapshotStub = sinon.stub(profiler, 'createSnapshot');
        stats.emit('stats', { pauseMS: 1000 });
        clock.tick(6000);
        sinon.assert.notCalled(createSnapshotStub);
      });

      describe('and HUNT_LONG_GC is set', () => {
        it('does not take snapshot if pause <= 500', () => {
          const profiler = getProfiler({ PROFILE_GC: true, HUNT_LONG_GC: true });
          const createSnapshotStub = sinon.stub(profiler, 'createSnapshot');
          stats.emit('stats', { pauseMS: 500 });
          clock.tick(6000);
          sinon.assert.notCalled(createSnapshotStub);
        });

        it('takes snapshot if pause > 500', () => {
          const profiler = getProfiler({ PROFILE_GC: true, HUNT_LONG_GC: true });
          const createSnapshotStub = sinon.stub(profiler, 'createSnapshot');
          stats.emit('stats', { pauseMS: 501 });
          clock.tick(6000);
          sinon.assert.calledOnce(createSnapshotStub);
          sinon.assert.calledWith(createSnapshotStub, 'LONG_GC_PAUSE');
        });
      });
    });
  });
});<|MERGE_RESOLUTION|>--- conflicted
+++ resolved
@@ -3,13 +3,8 @@
 const $require = require('proxyquire').noPreserveCache();
 const Profiler = require('../lib/profiler');
 
-<<<<<<< HEAD
 describe.skip('Profiler', function() {
-  var profiler, agent;
-=======
-describe('Profiler', function() {
   let profiler, agent;
->>>>>>> 42218843
   beforeEach(function() {
     agent = {
       metrics: {

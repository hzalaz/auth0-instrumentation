const assert = require('assert');
<<<<<<< HEAD
var sinon = require('sinon');
=======
const sinon = require('sinon');
>>>>>>> 3c907836

const Profiler = require('../lib/profiler');

describe.skip('Profiler', function () {
  var profiler, agent;
  beforeEach(function () {
    agent = {
      metrics: {
        histogram: sinon.spy()
      },
      logger: {
        info: sinon.spy()
      }
    };
    profiler = new Profiler(agent, { name: 'test' }, { HUNT_MEMORY_LEAKS: true });
    // avoid having to create workers
<<<<<<< HEAD
    process.send = function () { };
  });

  afterEach(function () {
    process.send = undefined;
  });

  describe.skip('#createThrottledSnapshot', function (done) {
    it('should create a snapshot and log', function() {
      this.timeout(3000);
      profiler.createThrottledSnapshot('testing', () => {
        assert.equal(agent.logger.info.calledOnce, true);
        done();
      });
=======
    sinon.replace(process, 'send', sinon.fake());
  });

  afterEach(function() {
    sinon.restore();
  });

  describe('#createThrottledSnapshot', function() {
    it('should create a snapshot and report', function(done) {
      // this test can be flaky, due to slowness in writing or snapshotting.
      this.retries(3);
      sinon.replace(profiler, 'report', sinon.spy());
      this.timeout(3000);
      profiler.createThrottledSnapshot('testing');
      setTimeout(() => {
        try {
          assert(profiler.report.calledOnceWith(sinon.match.defined, sinon.match('testing')));
          done();
        } catch (err) {
          done(err);
        }
      }, 1000);
>>>>>>> 3c907836
    });
  });

  describe.skip('#createProfile', function () {
    it('should create a profile', function (done) {
      this.timeout(3000);
<<<<<<< HEAD
      profiler.createProfile(1000, function (err, path) {
        assert.ifError(err);
        assert(path);
        done();
=======
      profiler.createProfile(1000, function(err, path) {
        try {
          assert.ifError(err);
          assert(path);
          done();
        } catch (err) {
          done(err);
        }
>>>>>>> 3c907836
      });
    });
  });
});<|MERGE_RESOLUTION|>--- conflicted
+++ resolved
@@ -1,15 +1,11 @@
 const assert = require('assert');
-<<<<<<< HEAD
-var sinon = require('sinon');
-=======
 const sinon = require('sinon');
->>>>>>> 3c907836
 
 const Profiler = require('../lib/profiler');
 
-describe.skip('Profiler', function () {
+describe.skip('Profiler', function() {
   var profiler, agent;
-  beforeEach(function () {
+  beforeEach(function() {
     agent = {
       metrics: {
         histogram: sinon.spy()
@@ -20,22 +16,6 @@
     };
     profiler = new Profiler(agent, { name: 'test' }, { HUNT_MEMORY_LEAKS: true });
     // avoid having to create workers
-<<<<<<< HEAD
-    process.send = function () { };
-  });
-
-  afterEach(function () {
-    process.send = undefined;
-  });
-
-  describe.skip('#createThrottledSnapshot', function (done) {
-    it('should create a snapshot and log', function() {
-      this.timeout(3000);
-      profiler.createThrottledSnapshot('testing', () => {
-        assert.equal(agent.logger.info.calledOnce, true);
-        done();
-      });
-=======
     sinon.replace(process, 'send', sinon.fake());
   });
 
@@ -58,19 +38,12 @@
           done(err);
         }
       }, 1000);
->>>>>>> 3c907836
     });
   });
 
-  describe.skip('#createProfile', function () {
-    it('should create a profile', function (done) {
+  describe('#createProfile', function() {
+    it('should create a profile', function(done) {
       this.timeout(3000);
-<<<<<<< HEAD
-      profiler.createProfile(1000, function (err, path) {
-        assert.ifError(err);
-        assert(path);
-        done();
-=======
       profiler.createProfile(1000, function(err, path) {
         try {
           assert.ifError(err);
@@ -79,7 +52,6 @@
         } catch (err) {
           done(err);
         }
->>>>>>> 3c907836
       });
     });
   });
